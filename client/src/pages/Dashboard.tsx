
import { useState, useEffect } from "react";
import { Card, CardContent, CardDescription, CardHeader, CardTitle } from "@/components/ui/card";
import { Button } from "@/components/ui/button";
import { Badge } from "@/components/ui/badge";
import { Phone, Users, TrendingUp, AlertTriangle, BarChart3 } from "lucide-react";
import { SidebarProvider, SidebarInset, SidebarTrigger } from "@/components/ui/sidebar";
import { AppSidebar } from "@/components/AppSidebar";
import { MetricsGrid } from "@/components/MetricsGrid";
import { InsightsPanels } from "@/components/InsightsPanels";
import { RecentFeedbackCalls } from "@/components/dashboard/RecentFeedbackCalls";
import { CallDetailPanel } from "@/components/calls/CallDetailPanel";
import { DateFilterDropdown } from "@/components/dashboard/DateFilterDropdown";
import { Call } from "@/pages/Calls";
<<<<<<< HEAD
import { exportDashboardToPDF } from "@/utils/pdfExport";
import { useToast } from "@/hooks/use-toast";
import { useCallsSummaryMetricsWithTrends } from "@/api/queries/calls";
=======
import { getFeedbackInsights, FeedbackInsights } from "@/api/endpoints/analytics";
import { toast } from "sonner";
>>>>>>> 93805ecf

const Dashboard = () => {
  const [selectedCall, setSelectedCall] = useState<Call | null>(null);
  const [currentFilter, setCurrentFilter] = useState("This Month");
  const [isExporting, setIsExporting] = useState(false);
  const { toast } = useToast();
  
  // Get the metrics data for PDF export
  const { data: summaryData } = useCallsSummaryMetricsWithTrends();
  
  // Feedback insights state
  const [feedbackInsights, setFeedbackInsights] = useState<FeedbackInsights | null>(null);
  const [isLoadingInsights, setIsLoadingInsights] = useState(true);
  const [insightsError, setInsightsError] = useState<string | null>(null);
  
  const handleViewDetails = (call: Call) => {
    setSelectedCall(call);
  };
  
  const handleCloseDetails = () => {
    setSelectedCall(null);
  };

  const handleFilterChange = (filter: string) => {
    setCurrentFilter(filter);
    console.log("Dashboard filter changed to:", filter);
    // In a real app, this would trigger data refetch
  };

  const handleExport = async () => {
    try {
      setIsExporting(true);
      console.log("Exporting dashboard data to PDF for:", currentFilter);
      
      if (!summaryData) {
        toast({
          title: "Export Failed",
          description: "No data available for export. Please wait for data to load.",
          variant: "destructive",
        });
        return;
      }
      
      await exportDashboardToPDF(currentFilter, summaryData);
      toast({
        title: "PDF Generated Successfully",
        description: `Dashboard report for ${currentFilter} has been downloaded.`,
        variant: "default",
      });
    } catch (error) {
      console.error("Error exporting PDF:", error);
      toast({
        title: "Export Failed",
        description: "Failed to generate PDF. Please try again.",
        variant: "destructive",
      });
    } finally {
      setIsExporting(false);
    }
  };

  // Fetch feedback insights
  useEffect(() => {
    const fetchFeedbackInsights = async () => {
      try {
        setIsLoadingInsights(true);
        setInsightsError(null);
        
        const data = await getFeedbackInsights();
        setFeedbackInsights(data);
      } catch (error) {
        const errorMessage = error instanceof Error ? error.message : 'Failed to fetch feedback insights';
        setInsightsError(errorMessage);
        console.error('Failed to fetch feedback insights:', error);
        
        // Show error toast
        toast.error('Failed to load feedback insights', {
          description: errorMessage
        });
      } finally {
        setIsLoadingInsights(false);
      }
    };

    fetchFeedbackInsights();
  }, [currentFilter]); // Re-fetch when filter changes (for future date filtering support)
  
  return (
    <SidebarProvider>
      <div className="flex min-h-screen w-full">
        <AppSidebar />
        <SidebarInset>
          <main className="flex flex-1 flex-col gap-4 p-4 pt-0">
            <div className="min-h-screen bg-background -m-4 p-4" data-dashboard-content>
              {/* Dashboard Section */}
              <div className="space-y-8">
                <div className="flex items-center justify-between pt-4">
                  <h1 className="text-2xl font-bold text-foreground">Dashboard Overview</h1>
                  <DateFilterDropdown 
                    onFilterChange={handleFilterChange} 
                    onExport={handleExport}
                    isExporting={isExporting}
                  />
                </div>

                {/* Metrics Grid - Now 4 cards in one row */}
                <MetricsGrid />

                {/* Insights and Recent Activity */}
                <div className="grid grid-cols-1 lg:grid-cols-3 gap-8 items-start">
                  <div className="lg:col-span-2">
                    <InsightsPanels 
                      positiveInsights={feedbackInsights?.positive_mentions || []}
                      improvementAreas={feedbackInsights?.areas_to_improve || []}
                      isLoading={isLoadingInsights}
                      error={insightsError}
                    />
                  </div>
                  <div className="h-full">
                    {/* Quick Stats */}
                    <Card className="h-full">
                      <CardHeader>
                        <CardTitle className="text-lg">Recent Activity</CardTitle>
                      </CardHeader>
                      <CardContent className="space-y-3">
                        <div className="flex items-center justify-between p-3 bg-destructive/10 rounded-lg border border-destructive/20 h-16">
                          <div className="flex items-center space-x-3">
                            <AlertTriangle className="h-5 w-5 text-destructive" />
                            <div>
                              <p className="font-medium text-sm text-foreground">New Detractor</p>
                              <p className="text-sm text-foreground-secondary">NPS Score: 3</p>
                            </div>
                          </div>
                          <Badge variant="destructive">New</Badge>
                        </div>
                        
                        <div className="flex items-center justify-between p-3 bg-success/10 rounded-lg border border-success/20 h-16">
                          <div className="flex items-center space-x-3">
                            <Phone className="h-5 w-5 text-success" />
                            <div>
                              <p className="font-medium text-sm text-foreground">Call Completed</p>
                              <p className="text-sm text-foreground-secondary">Customer #1234</p>
                            </div>
                          </div>
                          <Badge variant="secondary">5 min ago</Badge>
                        </div>

                        <div className="flex items-center justify-between p-3 bg-primary/10 rounded-lg border border-primary/20 h-16">
                          <div className="flex items-center space-x-3">
                            <BarChart3 className="h-5 w-5 text-primary" />
                            <div>
                              <p className="font-medium text-sm text-foreground">Weekly Report</p>
                              <p className="text-sm text-foreground-secondary">85% completion rate</p>
                            </div>
                          </div>
                          <Badge>Ready</Badge>
                        </div>

                        <div className="flex items-center justify-between p-3 bg-warning/10 rounded-lg border border-warning/20 h-16">
                          <div className="flex items-center space-x-3">
                            <Users className="h-5 w-5 text-warning" />
                            <div>
                              <p className="font-medium text-sm text-foreground">New Promoter</p>
                              <p className="text-sm text-foreground-secondary">NPS Score: 9</p>
                            </div>
                          </div>
                          <Badge variant="secondary">15 min ago</Badge>
                        </div>

                        <div className="flex items-center justify-between p-3 bg-success/10 rounded-lg border border-success/20 h-16">
                          <div className="flex items-center space-x-3">
                            <TrendingUp className="h-5 w-5 text-success" />
                            <div>
                              <p className="font-medium text-sm text-foreground">DMS Integration</p>
                              <p className="text-sm text-foreground-secondary">14 service records fetched</p>
                            </div>
                          </div>
                          <Badge variant="outline">1 hour ago</Badge>
                        </div>
                      </CardContent>
                    </Card>
                  </div>
                </div>
              </div>

              {/* Recent Feedback Calls Table - Inbound Calls section removed */}
              <div className="mt-8" data-no-pdf>
                <RecentFeedbackCalls onViewDetails={handleViewDetails} />
              </div>
            </div>
          </main>
        </SidebarInset>

        {/* Call Detail Panel */}
        {selectedCall && (
          <CallDetailPanel 
            call={selectedCall} 
            isOpen={!!selectedCall} 
            onClose={handleCloseDetails} 
          />
        )}
      </div>
    </SidebarProvider>
  );
};

export default Dashboard;<|MERGE_RESOLUTION|>--- conflicted
+++ resolved
@@ -12,14 +12,11 @@
 import { CallDetailPanel } from "@/components/calls/CallDetailPanel";
 import { DateFilterDropdown } from "@/components/dashboard/DateFilterDropdown";
 import { Call } from "@/pages/Calls";
-<<<<<<< HEAD
 import { exportDashboardToPDF } from "@/utils/pdfExport";
 import { useToast } from "@/hooks/use-toast";
 import { useCallsSummaryMetricsWithTrends } from "@/api/queries/calls";
-=======
 import { getFeedbackInsights, FeedbackInsights } from "@/api/endpoints/analytics";
 import { toast } from "sonner";
->>>>>>> 93805ecf
 
 const Dashboard = () => {
   const [selectedCall, setSelectedCall] = useState<Call | null>(null);
