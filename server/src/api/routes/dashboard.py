from fastapi import APIRouter, Depends, HTTPException
from sqlalchemy.orm import Session
from sqlalchemy import func, case
from datetime import datetime, timedelta
<<<<<<< HEAD
from typing import List
from ...db.base import User, Customer, ServiceRecord, CallInteraction
=======
from typing import List, Dict, Any
from ...db.base import User, ServiceRecord, Call, OrganizationMetric, CallMetricScore
>>>>>>> 260ff994
from ...db.session import get_db
from pydantic import BaseModel
from ..dependencies import get_current_user

router = APIRouter(prefix="/dashboard", tags=["Dashboard"])

class DashboardStats(BaseModel):
    total_calls: int
    completed_calls: int
    average_rating: float
    detractors_count: int
    service_feedback_breakdown: dict
    ready_for_call_count: int

class CustomerBase(BaseModel):
    id: int
    name: str
    email: str
    phone: str
    vehicle_number: str

@router.get("/overview")
async def get_dashboard_overview(
    db: Session = Depends(get_db),
    current_user: User = Depends(get_current_user)
):
    """Get overview statistics for the dashboard"""
    
    # Get total service records
    total_services = db.query(func.count(ServiceRecord.id)).filter(
        ServiceRecord.organization_id == current_user.organization_id
    ).scalar()
    
    # Get total calls
    total_calls = db.query(func.count(Call.id)).filter(
        Call.organization_id == current_user.organization_id
    ).scalar()
    
    # Get completed calls
    completed_calls = db.query(func.count(Call.id)).filter(
        Call.organization_id == current_user.organization_id,
        Call.status == "COMPLETED"
    ).scalar()
    
    # Get average NPS score
    avg_nps = db.query(func.avg(ServiceRecord.nps_score)).filter(
        ServiceRecord.organization_id == current_user.organization_id
    ).scalar() or 0
    
    # Get recent service records
    recent_services = db.query(ServiceRecord).filter(
        ServiceRecord.organization_id == current_user.organization_id
    ).order_by(ServiceRecord.service_date.desc()).limit(5).all()
    
    # Get metric scores
    metric_scores = db.query(
        OrganizationMetric.name,
        func.avg(CallMetricScore.score).label('average_score')
    ).join(
        CallMetricScore,
        OrganizationMetric.id == CallMetricScore.metric_id
    ).join(
        Call,
        CallMetricScore.call_id == Call.id
    ).filter(
        Call.organization_id == current_user.organization_id
    ).group_by(
        OrganizationMetric.name
    ).all()
    
    return {
        "total_services": total_services,
        "total_calls": total_calls,
        "completed_calls": completed_calls,
        "completion_rate": (completed_calls / total_calls * 100) if total_calls > 0 else 0,
        "average_nps": round(avg_nps, 2),
        "recent_services": [
            {
                "id": service.id,
                "customer_name": service.customer_name,
                "service_type": service.service_type,
                "service_date": service.service_date,
                "nps_score": service.nps_score
            }
            for service in recent_services
        ],
        "metric_scores": [
            {
                "metric": score.name,
                "average_score": round(score.average_score, 2) if score.average_score else 0
            }
            for score in metric_scores
        ]
    }

@router.get("/metrics")
async def get_metrics(
    db: Session = Depends(get_db),
    current_user: User = Depends(get_current_user)
):
    """Get detailed metrics for the dashboard"""
    
    # Get metrics for the last 30 days
    thirty_days_ago = datetime.utcnow() - timedelta(days=30)
    
    # Daily service counts
    daily_services = db.query(
        func.date(ServiceRecord.service_date).label('date'),
        func.count(ServiceRecord.id).label('count')
    ).filter(
        ServiceRecord.organization_id == current_user.organization_id,
        ServiceRecord.service_date >= thirty_days_ago
    ).group_by(
        func.date(ServiceRecord.service_date)
    ).all()
    
    # Daily call completion rates
    daily_calls = db.query(
        func.date(Call.call_started_at).label('date'),
        func.count(Call.id).label('total'),
        func.sum(case((Call.status == "COMPLETED", 1), else_=0)).label('completed')
    ).filter(
        Call.organization_id == current_user.organization_id,
        Call.call_started_at >= thirty_days_ago
    ).group_by(
        func.date(Call.call_started_at)
    ).all()
    
    # Service type distribution
    service_types = db.query(
        ServiceRecord.service_type,
        func.count(ServiceRecord.id).label('count')
    ).filter(
        ServiceRecord.organization_id == current_user.organization_id
    ).group_by(
        ServiceRecord.service_type
    ).all()
    
    return {
        "daily_services": [
            {
                "date": str(day.date),
                "count": day.count
            }
            for day in daily_services
        ],
        "daily_calls": [
            {
                "date": str(day.date),
                "total": day.total,
                "completed": day.completed,
                "completion_rate": (day.completed / day.total * 100) if day.total > 0 else 0
            }
            for day in daily_calls
        ],
        "service_types": [
            {
                "type": st.service_type,
                "count": st.count
            }
            for st in service_types
        ]
    }

@router.get("/stats", response_model=DashboardStats)
async def get_dashboard_stats(
    current_user: User = Depends(get_current_user),
    db: Session = Depends(get_db)
):
    """Get dashboard statistics for the last month."""
    one_month_ago = datetime.utcnow() - timedelta(days=180)
    
    # Get organization's customers
    customers = db.query(Customer).filter(
        Customer.organization_id == current_user.organization_id,
        Customer.is_active == True
    ).all()
    
    # Get call statistics
    calls = db.query(CallInteraction).join(
        ServiceRecord
    ).join(
        Customer
    ).filter(
        Customer.organization_id == current_user.organization_id,
        CallInteraction.call_date >= one_month_ago
    ).all()
    # Get completed calls (previously surveys)
    completed_calls_list = [c for c in calls if c.status == 'completed' and c.completed_at and c.completed_at >= one_month_ago]
    
    # Calculate statistics
    total_calls = len(calls)
    completed_calls = len([c for c in calls if c.status == 'completed'])
    
    # Calculate average rating and detractors
    # Calculate average rating and detractors, handling null values
    ratings = [c.overall_score for c in completed_calls_list if c.overall_score is not None]
    average_rating = sum(ratings) / len(ratings) if ratings else 0
    detractors = len([r for r in ratings if r <= 6])  # Assuming NPS scale
    
    # Service feedback breakdown with null handling
    feedback_breakdown = {
        'timeliness': sum(c.timeliness_score for c in completed_calls_list if c.timeliness_score is not None) / len([c for c in completed_calls_list if c.timeliness_score is not None]) if any(c.timeliness_score is not None for c in completed_calls_list) else 0,
        'cleanliness': sum(c.cleanliness_score for c in completed_calls_list if c.cleanliness_score is not None) / len([c for c in completed_calls_list if c.cleanliness_score is not None]) if any(c.cleanliness_score is not None for c in completed_calls_list) else 0,
        'advisor_helpfulness': sum(c.advisor_helpfulness_score for c in completed_calls_list if c.advisor_helpfulness_score is not None) / len([c for c in completed_calls_list if c.advisor_helpfulness_score is not None]) if any(c.advisor_helpfulness_score is not None for c in completed_calls_list) else 0,
        'work_quality': sum(c.work_quality_score for c in completed_calls_list if c.work_quality_score is not None) / len([c for c in completed_calls_list if c.work_quality_score is not None]) if any(c.work_quality_score is not None for c in completed_calls_list) else 0,
        'recommendation': sum(c.recommendation_score for c in completed_calls_list if c.recommendation_score is not None) / len([c for c in completed_calls_list if c.recommendation_score is not None]) if any(c.recommendation_score is not None for c in completed_calls_list) else 0
    }
    ratings = [c.overall_score for c in completed_calls_list if c.overall_score is not None]
    average_rating = sum(ratings) / len(ratings) if ratings else 0
    detractors = len([r for r in ratings if r <= 6])  # Assuming NPS scale
    
    # Service feedback breakdown
    feedback_breakdown = {
        'timeliness': sum(c.timeliness_score for c in completed_calls_list if c.timeliness_score) / len(completed_calls_list) if completed_calls_list else 0,
        'cleanliness': sum(c.cleanliness_score for c in completed_calls_list if c.cleanliness_score) / len(completed_calls_list) if completed_calls_list else 0,
        'advisor_helpfulness': sum(c.advisor_helpfulness_score for c in completed_calls_list if c.advisor_helpfulness_score) / len(completed_calls_list) if completed_calls_list else 0,
        'work_quality': sum(c.work_quality_score for c in completed_calls_list if c.work_quality_score) / len(completed_calls_list) if completed_calls_list else 0,
        'recommendation': sum(c.recommendation_score for c in completed_calls_list if c.recommendation_score) / len(completed_calls_list) if completed_calls_list else 0
    }
    
    # Count customers ready for call
    ready_for_call = db.query(Customer).outerjoin(
        ServiceRecord
    ).outerjoin(
        CallInteraction
    ).filter(
        Customer.organization_id == current_user.organization_id,
        Customer.is_active == True,
        CallInteraction.id == None
    ).count()
    
    return DashboardStats(
        total_calls=total_calls,
        completed_calls=completed_calls,
        average_rating=average_rating,
        detractors_count=detractors,
        service_feedback_breakdown=feedback_breakdown,
        ready_for_call_count=ready_for_call
    )

@router.get("/ready-for-call", response_model=List[CustomerBase])
async def get_ready_for_call_customers(
    current_user: User = Depends(get_current_user),
    db: Session = Depends(get_db)
):
    """Get list of customers who haven't been called yet."""
    customers = db.query(Customer).outerjoin(
        ServiceRecord
    ).outerjoin(
        CallInteraction
    ).filter(
        Customer.organization_id == current_user.organization_id,
        Customer.is_active == True,
        CallInteraction.id == None
    ).all()
    
    return customers <|MERGE_RESOLUTION|>--- conflicted
+++ resolved
@@ -2,13 +2,8 @@
 from sqlalchemy.orm import Session
 from sqlalchemy import func, case
 from datetime import datetime, timedelta
-<<<<<<< HEAD
-from typing import List
-from ...db.base import User, Customer, ServiceRecord, CallInteraction
-=======
 from typing import List, Dict, Any
 from ...db.base import User, ServiceRecord, Call, OrganizationMetric, CallMetricScore
->>>>>>> 260ff994
 from ...db.session import get_db
 from pydantic import BaseModel
 from ..dependencies import get_current_user
