from sqlalchemy.orm import Session
from datetime import datetime, timedelta
import random
from .session import SessionLocal
from .base import (
    Organization, User, Campaign, ServiceRecord, 
    Call, OrganizationMetric, CallMetricScore,
    UserRole, CampaignStatus, ServiceStatus
)
from ..core.security import get_password_hash
import logging

logger = logging.getLogger(__name__)

def create_seed_data():
    """Create seed data for the application"""
    db = SessionLocal()
    
    try:
        # Check if data already exists
        if db.query(Organization).first():
            logger.info("Seed data already exists, skipping...")
            return
        
        logger.info("Creating seed data...")
        
        # 1. Create Organization
        organization = Organization(
            name="Lokam.ai",
            google_review_link="https://g.page/r/lokam-ai",
            call_quota=1000,
            location="Silicon Valley, CA",
            total_minutes_completed=0,
<<<<<<< HEAD
            area_of_imp_1_title="Customer Communication",
            area_of_imp_1_desc="Improve follow-up communication with customers",
=======
            area_of_imp_1_title="Timeliness",
            area_of_imp_1_desc="Good Timeliness",
>>>>>>> 260ff994
            area_of_imp_2_title="Service Quality",
            area_of_imp_2_desc="Enhance service quality metrics",
            area_of_imp_3_title="Response Time",
            area_of_imp_3_desc="Reduce average response time",
            created_at=datetime.utcnow() - timedelta(days=365),
            created_by=1
        )
        db.add(organization)
        db.flush()
        
        logger.info(f"Created organization: {organization.name}")
        
        # 2. Create User (Admin)
        password_hash = get_password_hash("123456")
        user = User(
            organization_id=organization.id,
            name="test",
            email="test@gmail.com",
            password_hash=password_hash,
            role=UserRole.ADMIN,
            is_active=True,
            created_at=datetime.utcnow() - timedelta(days=300),
            created_by=1
        )
        db.add(user)
        db.flush()
        
        logger.info(f"Created admin user: {user.name}")

        # 3. Create Organization Metrics
        metrics_data = [
            {"name": "Timeliness", "sort_order": 1},
            {"name": "Cleanliness", "sort_order": 2},
            {"name": "Punctuality", "sort_order": 3},
            {"name": "Service Quality", "sort_order": 4},
            {"name": "Customer Satisfaction", "sort_order": 5}
        ]

        metrics = []
        for metric_data in metrics_data:
            metric = OrganizationMetric(
                organization_id=organization.id,
                name=metric_data["name"],
                sort_order=metric_data["sort_order"],
                created_at=datetime.utcnow(),
                created_by=user.id
            )
            metrics.append(metric)
            db.add(metric)
        
        db.flush()
        logger.info(f"Created {len(metrics)} organization metrics")

        # 4. Create Campaign
        campaign = Campaign(
            name="Q1 2024 Customer Satisfaction",
            description="Customer satisfaction survey campaign for Q1 2024",
            organization_id=organization.id,
            started_at=datetime.utcnow() - timedelta(days=30),
            status=CampaignStatus.IN_PROGRESS,
            created_at=datetime.utcnow() - timedelta(days=30),
            created_by=user.id
        )
        db.add(campaign)
        db.flush()
        
        logger.info(f"Created campaign: {campaign.name}")

        # 5. Create Service Records
        service_types = ["Oil Change", "Brake Service", "Tire Replacement", "Engine Diagnosis", "AC Repair"]
        service_records = []
        
        for i in range(10):  # Create 10 service records
            service_date = datetime.utcnow() - timedelta(days=random.randint(1, 30))
            service_type = random.choice(service_types)
            
            service_record = ServiceRecord(
                organization_id=organization.id,
                customer_name=f"Customer {i+1}",
                phone=f"9029897{str(i).zfill(3)}",
                email=f"customer{i+1}@example.com",
                service_date=service_date,
                service_type=service_type,
                service_advisor_name="John Advisor",
                status=ServiceStatus.COMPLETED,
                attempts=1,
                duration_sec=random.randint(300, 900),
                nps_score=random.randint(7, 10),
                overall_feedback=f"Great service experience with {service_type}",
                transcript=f"Customer was satisfied with the {service_type} service",
                review_opt_in=True,
                created_at=service_date,
                created_by=user.id
            )
            service_records.append(service_record)
            db.add(service_record)
        
        db.flush()
        logger.info(f"Created {len(service_records)} service records")

        # 6. Create Calls and Call Metric Scores
        calls = []
        for service_record in service_records:
            call = Call(
                service_record_id=service_record.id,
                organization_id=organization.id,
                campaign_id=campaign.id,
                status=CampaignStatus.COMPLETED,
                call_started_at=service_record.service_date + timedelta(days=1),
                call_ended_at=service_record.service_date + timedelta(days=1, minutes=random.randint(5, 15)),
                duration_sec=random.randint(300, 900),
                created_at=service_record.service_date + timedelta(days=1),
                created_by=user.id
            )
            calls.append(call)
            db.add(call)
            db.flush()

            # Create metric scores for each call
            for metric in metrics:
                score = CallMetricScore(
                    call_id=call.id,
                    metric_id=metric.id,
<<<<<<< HEAD
=======
                    organization_id=organization.id,
>>>>>>> 260ff994
                    created_at=call.created_at,
                    created_by=user.id
                )
                db.add(score)
        
        db.flush()
        logger.info(f"Created {len(calls)} calls with metric scores")

        # Commit all data
        db.commit()
        logger.info("Seed data created successfully!")
        
        # Print summary
        print("\n" + "="*50)
        print("SEED DATA SUMMARY")
        print("="*50)
        print(f"Organization: {organization.name}")
        print(f"Admin User: {user.name} ({user.email})")
        print(f"Organization Metrics: {len(metrics)}")
        print(f"Campaign: {campaign.name}")
        print(f"Service Records: {len(service_records)}")
        print(f"Calls: {len(calls)}")
        print("="*50)
        
    except Exception as e:
        logger.error(f"Error creating seed data: {e}")
        db.rollback()
        raise
    finally:
        db.close()

if __name__ == "__main__":
    create_seed_data()<|MERGE_RESOLUTION|>--- conflicted
+++ resolved
@@ -31,13 +31,8 @@
             call_quota=1000,
             location="Silicon Valley, CA",
             total_minutes_completed=0,
-<<<<<<< HEAD
-            area_of_imp_1_title="Customer Communication",
-            area_of_imp_1_desc="Improve follow-up communication with customers",
-=======
             area_of_imp_1_title="Timeliness",
             area_of_imp_1_desc="Good Timeliness",
->>>>>>> 260ff994
             area_of_imp_2_title="Service Quality",
             area_of_imp_2_desc="Enhance service quality metrics",
             area_of_imp_3_title="Response Time",
@@ -161,10 +156,7 @@
                 score = CallMetricScore(
                     call_id=call.id,
                     metric_id=metric.id,
-<<<<<<< HEAD
-=======
                     organization_id=organization.id,
->>>>>>> 260ff994
                     created_at=call.created_at,
                     created_by=user.id
                 )
