--- conflicted
+++ resolved
@@ -179,12 +179,11 @@
     "KnowledgeFileCreate",
     "KnowledgeFileUpdate",
     "KnowledgeFileResponse",
-<<<<<<< HEAD
+
     # Activity schemas
     "ActivityBase",
     "ActivityResponse",
     "RecentActivitiesResponse",
-=======
     
     # API Key schemas
     "ApiKeyCreate",
@@ -196,5 +195,4 @@
     "FeedbackCallRequest",
     "FeedbackCallResponse", 
     "FeedbackCall",
->>>>>>> e8da7532
 ]