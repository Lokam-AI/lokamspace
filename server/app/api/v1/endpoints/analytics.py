--- conflicted
+++ resolved
@@ -216,38 +216,22 @@
     return await AnalyticsService.get_calls_summary_metrics(
         organization_id=organization.id,
         db=db
-<<<<<<< HEAD
     )
 
 
 @router.get("/calls/summary-with-trends", response_model=Dict[str, Any])
 async def get_calls_summary_metrics_with_trends(
-=======
-    ) 
-
-
-@router.get("/feedback-insights", response_model=Dict[str, Any])
-async def get_feedback_insights(
->>>>>>> 93805ecf
-    organization: Organization = Depends(get_current_organization),
-    db: AsyncSession = Depends(get_tenant_db),
-) -> Any:
-    """
-<<<<<<< HEAD
+    organization: Organization = Depends(get_current_organization),
+    db: AsyncSession = Depends(get_tenant_db),
+) -> Any:
+    """
     Get summary metrics for calls dashboard with 5-day interval trends for current month.
-=======
-    Get feedback insights for dashboard.
-    
-    Fetches positive mentions and areas to improve from completed calls,
-    aggregates by frequency, and supplements with organization tags when needed.
->>>>>>> 93805ecf
-    
-    Args:
-        organization: Current organization
-        db: Database session
-        
-    Returns:
-<<<<<<< HEAD
+    
+    Args:
+        organization: Current organization
+        db: Database session
+        
+    Returns:
         Dict[str, Any]: Call summary metrics with trend data including:
             - total_count: Total number of calls (excluding demo calls)
             - completed_count: Number of calls in Completed status
@@ -259,7 +243,25 @@
     return await AnalyticsService.get_calls_summary_metrics_with_trends(
         organization_id=organization.id,
         db=db
-=======
+    ) 
+  
+  
+@router.get("/feedback-insights", response_model=Dict[str, Any])
+async def get_feedback_insights(
+    organization: Organization = Depends(get_current_organization),
+    db: AsyncSession = Depends(get_tenant_db),
+) -> Any:
+    """
+    Get feedback insights for dashboard.
+    
+    Fetches positive mentions and areas to improve from completed calls,
+    aggregates by frequency, and supplements with organization tags when needed.
+    
+    Args:
+        organization: Current organization
+        db: Database session
+        
+    Returns:
         Dict[str, Any]: Feedback insights containing:
             - positive_mentions: Top 5 positive feedback items with topic, count, and percentage
             - areas_to_improve: Top 5 improvement areas with topic, count, and percentage
@@ -267,5 +269,4 @@
     return await AnalyticsService.get_feedback_insights(
         db=db,
         organization_id=organization.id
->>>>>>> 93805ecf
     ) 